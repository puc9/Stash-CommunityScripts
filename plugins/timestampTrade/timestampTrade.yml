name: Timestamp Trade
description: Sync Markers with timestamp.trade, a new database for sharing markers.
<<<<<<< HEAD
version: 0.4
=======
version: 0.2
>>>>>>> adc642cc
url: https://github.com/stashapp/CommunityScripts/
exec:
  - python
  - "{pluginDir}/timestampTrade.py"
interface: raw
hooks:
  - name: Add Marker to Scene
    description: Makes Markers checking against timestamp.trade
    triggeredBy:
      - Scene.Update.Post
  - name: Gallery lookup
    description: Look up gallery metadata from timestamp.trade
    triggeredBy:
      - Gallery.Create.Post

tasks:
  - name: 'Submit'
    description: Submit markers to timestamp.trade
    defaultArgs:
      mode: submitScene
  - name: 'Sync'
    description: Get markers for all scenes with a stashid
    defaultArgs:
      mode: processScene
  - name: 'Submit Gallery'
    description: Submit gallery info to timestamp.trade
    defaultArgs:
      mode: submitGallery
  - name: 'Sync Gallery'
    description: get gallery info from timestamp.trade
    defaultArgs:
      mode: processGallery<|MERGE_RESOLUTION|>--- conflicted
+++ resolved
@@ -1,10 +1,6 @@
 name: Timestamp Trade
 description: Sync Markers with timestamp.trade, a new database for sharing markers.
-<<<<<<< HEAD
-version: 0.4
-=======
-version: 0.2
->>>>>>> adc642cc
+version: 0.3
 url: https://github.com/stashapp/CommunityScripts/
 exec:
   - python
